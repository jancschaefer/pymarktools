# Pymarktools Changelog

## [unreleased]

### Added

- Pre-commit hooks for automated code quality checks (linting, formatting, type checking)
- Pre-commit configuration with hooks matching CI pipeline checks
- Justfile with development tasks for quality checks, testing, and building
- Documentation for pre-commit setup and usage

### Changed

- Converted all docstrings to NumPy style and updated documentation linting configuration.
<<<<<<< HEAD
- **External URL checking behavior**: When external checking is disabled (`--no-check-external`), external URLs and images are now properly marked as `[UNCHECKED]` with yellow status instead of being incorrectly marked as valid. This provides clearer feedback about what was actually validated versus skipped.

### Fixed

- Fixed misleading status reporting where external URLs/images were marked as valid when external checking was disabled. They are now correctly shown as `[UNCHECKED]` to indicate they were not validated.
=======
- Improved `.gitignore` handling by skipping traversal into ignored directories.
>>>>>>> 2f341608

## [0.3.0] - 2025-07-16

### Added

- `--fail/--no-fail` option for the `check` command to control exit behavior.

### Changed

- **Restructured check command API**: Removed `check dead-links` and `check dead-images` subcommands and replaced with
  unified `check` command.
- **New options**: Added `--check-dead-links/--no-check-dead-links` and `--check-dead-images/--no-check-dead-images`
  options (both default to enabled).
- **Default behavior**: When no path specified, check current working directory; when path specified, check that
  specific file or directory.
- **Both checks run by default**: Users can disable either check type selectively with the new flags.
- **Migration required**: Old syntax `pymarktools check dead-links docs/` becomes
  `pymarktools check docs/ --no-check-dead-images`.

## [0.2.0] - 2025-07-08

### [0.2.0] - Added

- Global `--version` option to the CLI, allowing users to display the current pymarktools version and exit. Implements
  Typer's recommended approach for version callbacks.
- Added this changelog
- Added `.vscode` extension recommendations

### [0.2.0] - Changed

- Adjusted Readme for more clarity
- Adjusted Project description and metadata for pypi

### [0.2.0] - Fixed

- Fixed bug where email links with `mailto:` scheme were incorrectly treated as local file paths instead of external
  URLs. Email links are now properly recognized as external and validated by checking domain existence rather than
  being flagged as missing local files.

## [0.1.0] - 2025-07-08

### [0.1.0] - Added

- Initial release of pymarktools.
- CLI for markdown link and image validation.
- Async processing for external URL checks with configurable workers.
- Gitignore support for directory scanning.
- File refactoring with reference updating.
- Comprehensive test suite and CI/CD integration.<|MERGE_RESOLUTION|>--- conflicted
+++ resolved
@@ -12,15 +12,12 @@
 ### Changed
 
 - Converted all docstrings to NumPy style and updated documentation linting configuration.
-<<<<<<< HEAD
+- Improved `.gitignore` handling by skipping traversal into ignored directories.
 - **External URL checking behavior**: When external checking is disabled (`--no-check-external`), external URLs and images are now properly marked as `[UNCHECKED]` with yellow status instead of being incorrectly marked as valid. This provides clearer feedback about what was actually validated versus skipped.
 
 ### Fixed
 
 - Fixed misleading status reporting where external URLs/images were marked as valid when external checking was disabled. They are now correctly shown as `[UNCHECKED]` to indicate they were not validated.
-=======
-- Improved `.gitignore` handling by skipping traversal into ignored directories.
->>>>>>> 2f341608
 
 ## [0.3.0] - 2025-07-16
 
